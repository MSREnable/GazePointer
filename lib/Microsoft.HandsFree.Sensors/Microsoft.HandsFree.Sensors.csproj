﻿<?xml version="1.0" encoding="utf-8"?>
<Project ToolsVersion="14.0" DefaultTargets="Build" xmlns="http://schemas.microsoft.com/developer/msbuild/2003">
  <Import Project="$(MSBuildExtensionsPath)\$(MSBuildToolsVersion)\Microsoft.Common.props" Condition="Exists('$(MSBuildExtensionsPath)\$(MSBuildToolsVersion)\Microsoft.Common.props')" />
  <PropertyGroup>
    <Configuration Condition=" '$(Configuration)' == '' ">Debug</Configuration>
    <Platform Condition=" '$(Platform)' == '' ">x64</Platform>
    <ProjectGuid>{48E96990-1267-477A-8AD3-E4972F3C8945}</ProjectGuid>
    <OutputType>Library</OutputType>
    <AppDesignerFolder>Properties</AppDesignerFolder>
    <RootNamespace>Microsoft.HandsFree.Sensors</RootNamespace>
    <AssemblyName>Microsoft.HandsFree.Sensors</AssemblyName>
    <TargetFrameworkVersion>v4.6.1</TargetFrameworkVersion>
    <FileAlignment>512</FileAlignment>
    <TargetFrameworkProfile />
    <NuGetPackageImportStamp>
    </NuGetPackageImportStamp>
  </PropertyGroup>
  <PropertyGroup Condition="'$(Configuration)|$(Platform)' == 'Debug|x64'">
    <DebugSymbols>true</DebugSymbols>
    <OutputPath>bin\Debug\</OutputPath>
    <DefineConstants>TRACE;DEBUG;x64</DefineConstants>
    <DebugType>full</DebugType>
    <PlatformTarget>x64</PlatformTarget>
    <ErrorReport>prompt</ErrorReport>
    <CodeAnalysisRuleSet>MinimumRecommendedRules.ruleset</CodeAnalysisRuleSet>
  </PropertyGroup>
  <PropertyGroup Condition="'$(Configuration)|$(Platform)' == 'Release|x64'">
    <OutputPath>bin\Release\</OutputPath>
    <DefineConstants>TRACE;x64</DefineConstants>
    <Optimize>true</Optimize>
    <DebugType>pdbonly</DebugType>
    <PlatformTarget>x64</PlatformTarget>
    <ErrorReport>prompt</ErrorReport>
    <CodeAnalysisRuleSet>MinimumRecommendedRules.ruleset</CodeAnalysisRuleSet>
  </PropertyGroup>
  <ItemGroup>
    <Reference Include="EyeXFramework, Version=1.8.503.0, Culture=neutral, PublicKeyToken=70326046dcdce6cb, processorArchitecture=x86">
      <SpecificVersion>False</SpecificVersion>
      <HintPath>..\..\packages\Tobii.EyeX.Framework.1.8.503\lib\net45\EyeXFramework.dll</HintPath>
      <Private>True</Private>
    </Reference>
    <Reference Include="PresentationCore" />
    <Reference Include="PresentationFramework" />
    <Reference Include="System" />
    <Reference Include="System.Core" />
    <Reference Include="System.Drawing" />
    <Reference Include="System.Windows" />
    <Reference Include="System.Windows.Forms" />
    <Reference Include="System.Xaml" />
    <Reference Include="Tobii.EyeX.Client.Net20, Version=1.8.503.0, Culture=neutral, PublicKeyToken=70326046dcdce6cb, processorArchitecture=x86">
      <SpecificVersion>False</SpecificVersion>
      <HintPath>..\..\packages\Tobii.EyeX.Client.1.8.503\lib\net20\Tobii.EyeX.Client.Net20.dll</HintPath>
      <Private>True</Private>
    </Reference>
    <Reference Include="WindowsBase" />
  </ItemGroup>
  <ItemGroup>
    <Compile Include="GazeDataProvider.cs" />
    <Compile Include="IGazeDataProvider.cs" />
    <Compile Include="LoggingSettings.cs" />
    <Compile Include="LogPlaybackSdk.cs" />
    <Compile Include="MouseEmulationSettings.cs" />
    <Compile Include="MouseSdk.cs" />
    <Compile Include="NullSdk.cs" />
    <Compile Include="Properties\AssemblyInfo.cs" />
    <Compile Include="Sensors.cs" />
    <Compile Include="Settings.cs" />
    <Compile Include="TobiiEyeXSdk.cs" />
  </ItemGroup>
  <ItemGroup>
<<<<<<< HEAD
    <Content Include="..\..\external\TobiiGazeSdk-DotNetApi-2.1.3.304-Win64\lib\TobiiGazeCore64.dll">
      <Link>TobiiGazeCore64.dll</Link>
=======
    <Content Include="..\..\external\TobiiEyeXSDK-DotNet-1.8.486\lib\x64\Tobii.EyeX.Client.dll">
      <Link>Tobii.EyeX.Client.dll</Link>
>>>>>>> 1405ee17
      <CopyToOutputDirectory>PreserveNewest</CopyToOutputDirectory>
    </Content>
  </ItemGroup>
  <ItemGroup>
    <ProjectReference Include="..\Microsoft.HandsFree.MVVM\Microsoft.HandsFree.MVVM.csproj">
      <Project>{3d58b016-b156-4401-8785-4e0182655ede}</Project>
      <Name>Microsoft.HandsFree.MVVM</Name>
    </ProjectReference>
    <ProjectReference Include="..\Microsoft.HandsFree.Settings\Microsoft.HandsFree.Settings.csproj">
      <Project>{C738745B-1AF0-4D65-BEA7-082FB61864EC}</Project>
      <Name>Microsoft.HandsFree.Settings</Name>
    </ProjectReference>
  </ItemGroup>
  <ItemGroup>
    <None Include="packages.config" />
  </ItemGroup>
  <Import Project="$(MSBuildToolsPath)\Microsoft.CSharp.targets" />
  <Import Project="..\..\packages\Tobii.EyeX.Client.1.8.503\build\Tobii.EyeX.Client.targets" Condition="Exists('..\..\packages\Tobii.EyeX.Client.1.8.503\build\Tobii.EyeX.Client.targets')" />
  <Target Name="EnsureNuGetPackageBuildImports" BeforeTargets="PrepareForBuild">
    <PropertyGroup>
      <ErrorText>This project references NuGet package(s) that are missing on this computer. Use NuGet Package Restore to download them.  For more information, see http://go.microsoft.com/fwlink/?LinkID=322105. The missing file is {0}.</ErrorText>
    </PropertyGroup>
    <Error Condition="!Exists('..\..\packages\Tobii.EyeX.Client.1.8.503\build\Tobii.EyeX.Client.targets')" Text="$([System.String]::Format('$(ErrorText)', '..\..\packages\Tobii.EyeX.Client.1.8.503\build\Tobii.EyeX.Client.targets'))" />
  </Target>
  <!-- To modify your build process, add your task inside one of the targets below and uncomment it. 
       Other similar extension points exist, see Microsoft.Common.targets.
  <Target Name="BeforeBuild">
  </Target>
  <Target Name="AfterBuild">
  </Target>
  -->
</Project><|MERGE_RESOLUTION|>--- conflicted
+++ resolved
@@ -68,13 +68,6 @@
     <Compile Include="TobiiEyeXSdk.cs" />
   </ItemGroup>
   <ItemGroup>
-<<<<<<< HEAD
-    <Content Include="..\..\external\TobiiGazeSdk-DotNetApi-2.1.3.304-Win64\lib\TobiiGazeCore64.dll">
-      <Link>TobiiGazeCore64.dll</Link>
-=======
-    <Content Include="..\..\external\TobiiEyeXSDK-DotNet-1.8.486\lib\x64\Tobii.EyeX.Client.dll">
-      <Link>Tobii.EyeX.Client.dll</Link>
->>>>>>> 1405ee17
       <CopyToOutputDirectory>PreserveNewest</CopyToOutputDirectory>
     </Content>
   </ItemGroup>
